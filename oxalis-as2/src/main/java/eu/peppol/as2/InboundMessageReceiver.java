package eu.peppol.as2;

import eu.peppol.BusDoxProtocol;
import eu.peppol.PeppolMessageMetaData;
import eu.peppol.PeppolStandardBusinessHeader;
import eu.peppol.document.DocumentSniffer;
import eu.peppol.document.SbdhParser;
<<<<<<< HEAD
import eu.peppol.identifier.TransmissionId;
import eu.peppol.persistence.MessageRepository;
import eu.peppol.security.CommonName;
import eu.peppol.identifier.AccessPointIdentifier;
=======
import eu.peppol.util.OxalisVersion;
>>>>>>> ccdbe4fb
import org.bouncycastle.jce.provider.BouncyCastleProvider;
import org.slf4j.Logger;
import org.slf4j.LoggerFactory;

import javax.mail.internet.InternetHeaders;
import javax.security.auth.x500.X500Principal;
import java.io.InputStream;
import java.security.Security;

/**
 * Main entry point for receiving AS2 messages.
 *
 * @author steinar
 *         Date: 20.10.13
 *         Time: 10:45
 */
public class InboundMessageReceiver {

    public static final Logger log = LoggerFactory.getLogger(InboundMessageReceiver.class);
    private final SbdhParser sbdhParser;

    public InboundMessageReceiver() {
        // Gives us access to BouncyCastle
        Security.addProvider(new BouncyCastleProvider());
        sbdhParser = new SbdhParser();
    }

    /**
     * Receives an AS2 Message in the form of a map of headers together with the payload, which is made available
     * in an input stream
     *
     *
     *
     *
     *
     * @param internetHeaders
     * @param inputStream  supplies the actual data
     * @param messageRepository
     * @return MDN object if everything is ok.
     * @throws ErrorWithMdnException if validation fails due to syntactic, semantic or other reasons.
     */
    public MdnData receive(InternetHeaders internetHeaders, InputStream inputStream, MessageRepository messageRepository) throws ErrorWithMdnException {

        if (messageRepository == null) {
            throw new IllegalArgumentException("messageRepository is a required argument in constructor");
        }
        if (internetHeaders == null) {
            throw new IllegalArgumentException("internetHeaders required constructor argument");
        }
        if (inputStream == null) {
            throw new IllegalArgumentException("inputStream required constructor argument");
        }
        try {
            log.info("Receiving message ..");

            // Inspects the eu.peppol.as2.As2Header.DISPOSITION_NOTIFICATION_OPTIONS
            inspectDispositionNotificationOptions(internetHeaders);

            log.info("Message contains valid Disposition-notification-options, now creating internal AS2 message...");
            // Transforms the input data into a proper As2Message
            As2Message as2Message = As2MessageFactory.createAs2MessageFrom(internetHeaders, inputStream);

            log.info("Validating AS2 Message: " + as2Message);

            // Validates the message headers according to the PEPPOL rules
            // Performs semantic validation
            SignedMimeMessageInspector SignedMimeMessageInspector = As2MessageInspector.validate(as2Message);

            // Persists the payload
            InputStream payloadInputStream = SignedMimeMessageInspector.getPayload();

            PeppolMessageMetaData peppolMessageMetaData = collectTransmissionData(as2Message, SignedMimeMessageInspector);

            log.info("Persisting AS2 Message ....");
            messageRepository.saveInboundMessage(peppolMessageMetaData, payloadInputStream);

//                smimeMessageInspector.getMimeMessage().writeTo(System.out);


            log.info("Persisting statistics");

            // Calculates the MIC for the payload
            As2DispositionNotificationOptions.Parameter signedReceiptMicalg = as2Message.getDispositionNotificationOptions().getSignedReceiptMicalg();
            String micAlgorithmName = signedReceiptMicalg.getTextValue();
            Mic mic = SignedMimeMessageInspector.calculateMic(micAlgorithmName);

            // Creates the MDN to be returned
            MdnData mdnData = MdnData.Builder.buildProcessedOK(internetHeaders, mic);
            log.info("Message received OK, MDN returned: " + mdnData);
            return mdnData;

        } catch (InvalidAs2MessageException e) {
            log.error("Invalid AS2 message " + e.getMessage(), e);
            MdnData mdnData = MdnData.Builder.buildProcessingErrorFromHeaders(internetHeaders, e.getMessage());
            throw new ErrorWithMdnException(mdnData);

        } catch (MdnRequestException e) {
            log.error("Invalid MDN request: " + e.getMessage());
            MdnData mdnData = MdnData.Builder.buildFailureFromHeaders(internetHeaders, e.getMessage());
            throw new ErrorWithMdnException(mdnData);

        } catch (Exception e) {
            log.error("Unexpected error: " + e.getMessage(), e);
            MdnData mdnData = MdnData.Builder.buildProcessingErrorFromHeaders(internetHeaders, e.getMessage());
            throw new ErrorWithMdnException(mdnData, e);
        }

    }


    PeppolMessageMetaData collectTransmissionData(As2Message as2Message, SignedMimeMessageInspector signedMimeMessageInspector) {

        DocumentSniffer documentSniffer = new DocumentSniffer(signedMimeMessageInspector.getPayload());
        if (!documentSniffer.isSbdhDetected()) {
            throw new IllegalStateException("Payload does not contain Standard Business Document Header");
        }

        // Parses the SBDH and obtains metadata
        PeppolStandardBusinessHeader peppolStandardBusinessHeader = sbdhParser.parse(signedMimeMessageInspector.getPayload());

        PeppolMessageMetaData peppolMessageMetaData = new PeppolMessageMetaData();

        peppolMessageMetaData.setMessageId(peppolStandardBusinessHeader.getMessageId().toString());
        peppolMessageMetaData.setSenderId(peppolStandardBusinessHeader.getSenderId());
        peppolMessageMetaData.setRecipientId(peppolStandardBusinessHeader.getRecipientId());
        peppolMessageMetaData.setDocumentTypeIdentifier(peppolStandardBusinessHeader.getDocumentTypeIdentifier());
        peppolMessageMetaData.setProfileTypeIdentifier(peppolStandardBusinessHeader.getProfileTypeIdentifier());

        peppolMessageMetaData.setSendingAccessPointId(new AccessPointIdentifier(as2Message.getAs2From().toString()));
        peppolMessageMetaData.setReceivingAccessPoint(new AccessPointIdentifier(as2Message.getAs2To().toString()));

        // Retrieves the Common Name of the X500Principal, which is used to construct the AccessPointIdentifier for the senders access point
        X500Principal subjectX500Principal = SignedMimeMessageInspector.getSignersX509Certificate().getSubjectX500Principal();
        peppolMessageMetaData.setSendingAccessPointPrincipal(subjectX500Principal);

<<<<<<< HEAD
        peppolMessageMetaData.setTransmissionId(new TransmissionId(as2Message.getMessageId()));

=======
        peppolMessageMetaData.setSendingAccessPoint(as2Message.getAs2From().toString());
        peppolMessageMetaData.setReceivingAccessPoint(as2Message.getAs2To().toString());
        peppolMessageMetaData.setProtocol(BusDoxProtocol.AS2);
        peppolMessageMetaData.setSendingAccessPointDistinguishedName(signedMimeMessageInspector.getSignersX509Certificate().getSubjectDN().getName());
        peppolMessageMetaData.setTransmissionId(as2Message.getTransmissionId());
>>>>>>> ccdbe4fb
        return peppolMessageMetaData;
    }


    private As2DispositionNotificationOptions inspectDispositionNotificationOptions(InternetHeaders internetHeaders) throws MdnRequestException {

        String[] headerValue = internetHeaders.getHeader(As2Header.DISPOSITION_NOTIFICATION_OPTIONS.getHttpHeaderName());
        if (headerValue == null || headerValue[0] == null) {
            throw new MdnRequestException("AS2 header '" + As2Header.DISPOSITION_NOTIFICATION_OPTIONS.getHttpHeaderName() + "' not found in request");
        }

        // Attempts to parseMultipart the Disposition Notification Options
        String value = headerValue[0];
        As2DispositionNotificationOptions as2DispositionNotificationOptions = As2DispositionNotificationOptions.valueOf(value);
        String micAlgorithm = as2DispositionNotificationOptions.getSignedReceiptMicalg().textValue;
        if (!micAlgorithm.equalsIgnoreCase("sha1")) {
            throw new MdnRequestException("Invalid MIC algorithm, only SHA-1 supported:" + micAlgorithm);
        }
        return as2DispositionNotificationOptions;
    }
}<|MERGE_RESOLUTION|>--- conflicted
+++ resolved
@@ -1,18 +1,13 @@
 package eu.peppol.as2;
 
-import eu.peppol.BusDoxProtocol;
 import eu.peppol.PeppolMessageMetaData;
 import eu.peppol.PeppolStandardBusinessHeader;
 import eu.peppol.document.DocumentSniffer;
 import eu.peppol.document.SbdhParser;
-<<<<<<< HEAD
 import eu.peppol.identifier.TransmissionId;
 import eu.peppol.persistence.MessageRepository;
 import eu.peppol.security.CommonName;
 import eu.peppol.identifier.AccessPointIdentifier;
-=======
-import eu.peppol.util.OxalisVersion;
->>>>>>> ccdbe4fb
 import org.bouncycastle.jce.provider.BouncyCastleProvider;
 import org.slf4j.Logger;
 import org.slf4j.LoggerFactory;
@@ -67,7 +62,6 @@
         }
         try {
             log.info("Receiving message ..");
-
             // Inspects the eu.peppol.as2.As2Header.DISPOSITION_NOTIFICATION_OPTIONS
             inspectDispositionNotificationOptions(internetHeaders);
 
@@ -122,20 +116,22 @@
 
     }
 
+    PeppolMessageMetaData collectTransmissionData(As2Message as2Message, SignedMimeMessageInspector SignedMimeMessageInspector) {
 
-    PeppolMessageMetaData collectTransmissionData(As2Message as2Message, SignedMimeMessageInspector signedMimeMessageInspector) {
-
-        DocumentSniffer documentSniffer = new DocumentSniffer(signedMimeMessageInspector.getPayload());
+        DocumentSniffer documentSniffer = new DocumentSniffer(SignedMimeMessageInspector.getPayload());
         if (!documentSniffer.isSbdhDetected()) {
             throw new IllegalStateException("Payload does not contain Standard Business Document Header");
         }
 
         // Parses the SBDH and obtains metadata
-        PeppolStandardBusinessHeader peppolStandardBusinessHeader = sbdhParser.parse(signedMimeMessageInspector.getPayload());
+        PeppolStandardBusinessHeader peppolStandardBusinessHeader = sbdhParser.parse(SignedMimeMessageInspector.getPayload());
 
         PeppolMessageMetaData peppolMessageMetaData = new PeppolMessageMetaData();
 
+        peppolMessageMetaData.setTransmissionId(as2Message.getTransmissionId());
         peppolMessageMetaData.setMessageId(peppolStandardBusinessHeader.getMessageId().toString());
+
+
         peppolMessageMetaData.setSenderId(peppolStandardBusinessHeader.getSenderId());
         peppolMessageMetaData.setRecipientId(peppolStandardBusinessHeader.getRecipientId());
         peppolMessageMetaData.setDocumentTypeIdentifier(peppolStandardBusinessHeader.getDocumentTypeIdentifier());
@@ -148,16 +144,7 @@
         X500Principal subjectX500Principal = SignedMimeMessageInspector.getSignersX509Certificate().getSubjectX500Principal();
         peppolMessageMetaData.setSendingAccessPointPrincipal(subjectX500Principal);
 
-<<<<<<< HEAD
-        peppolMessageMetaData.setTransmissionId(new TransmissionId(as2Message.getMessageId()));
 
-=======
-        peppolMessageMetaData.setSendingAccessPoint(as2Message.getAs2From().toString());
-        peppolMessageMetaData.setReceivingAccessPoint(as2Message.getAs2To().toString());
-        peppolMessageMetaData.setProtocol(BusDoxProtocol.AS2);
-        peppolMessageMetaData.setSendingAccessPointDistinguishedName(signedMimeMessageInspector.getSignersX509Certificate().getSubjectDN().getName());
-        peppolMessageMetaData.setTransmissionId(as2Message.getTransmissionId());
->>>>>>> ccdbe4fb
         return peppolMessageMetaData;
     }
 
